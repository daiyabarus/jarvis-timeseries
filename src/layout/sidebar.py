--- conflicted
+++ resolved
@@ -47,13 +47,15 @@
         )
         sac.divider(color="black", key="title")
 
-<<<<<<< HEAD
-=======
-        # Hardcoded path to the database
->>>>>>> 06f36bde
-        db_path = "database/database.db"
-        db_handler = DatabaseHandler(db_path)
-        db_handler.connect()
+        # File uploader for SQLite database
+        db_file = st.file_uploader("Upload SQLite Database", type="db")
+        if db_file:
+            db_path = db_file.name
+            with open(db_path, "wb") as f:
+                f.write(db_file.getbuffer())
+
+            db_handler = DatabaseHandler(db_path)
+            db_handler.connect()
 
         # Select table
         tables = db_handler.get_tables()
